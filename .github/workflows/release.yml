--- conflicted
+++ resolved
@@ -11,13 +11,8 @@
       release-version: ${{ steps.semantic.outputs.release-version }}
       new-release-published: ${{ steps.semantic.outputs.new-release-published }}
     steps:
-<<<<<<< HEAD
       - uses: actions/checkout@a5ac7e51b41094c92402da3b24376905380afc29 # v4.1.6
-      - uses: codfish/semantic-release-action@v1
-=======
-      - uses: actions/checkout@v3
       - uses: codfish/semantic-release-action@v3
->>>>>>> c8bd572c
         id: semantic
         env:
           GITHUB_TOKEN: ${{ secrets.GITHUB_TOKEN }}
